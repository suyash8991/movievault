import { Request, Response } from 'express';
import { z } from 'zod';
import { MovieService } from '../services/movieService';
import { movieSearchSchema, movieIdSchema } from '../schemas/movieSchemas';

export class MovieController {
  constructor(private movieService: MovieService) {}

  async search(req: Request, res: Response): Promise<void> {
    try {
      // Validate query parameters
      const validatedParams = movieSearchSchema.parse(req.query);

      // Search movies using the movie service
      const results = await this.movieService.searchMovies(validatedParams.q, validatedParams.page);

      res.status(200).json(results);
    } catch (error) {
      if (error instanceof z.ZodError) {
        res.status(400).json({
          error: error.issues.map((issue) => `${issue.path.join('.')}: ${issue.message}`).join(', ')
        });
        return;
      }

      // Handle TMDb API errors
      if (error instanceof Error && error.message.startsWith('TMDb API')) {
        if (error.message.includes('rate limit')) {
          res.status(429).json({ error: 'Rate limit exceeded. Please try again later.' });
          return;
        }
        if (error.message.includes('authentication')) {
          res.status(503).json({ error: 'Movie service temporarily unavailable' });
          return;
        }
        res.status(500).json({ error: 'Movie search failed' });
        return;
      }

      console.error('Movie search error:', error);
      res.status(500).json({ error: 'Internal server error' });
    }
  }

  async getMovieById(req: Request, res: Response): Promise<void> {
    try {
      // Validate movie ID parameter
      const { id } = movieIdSchema.parse(req.params);

      // Get movie details using the movie service
      const movie = await this.movieService.getMovieById(id);

      res.status(200).json(movie);
    } catch (error) {
      if (error instanceof z.ZodError) {
        // Format the error message for invalid ID
        const errorMessage = error.issues.map((issue) => {
          if (issue.path.includes('id')) {
            return `Invalid Movie ID format: ${issue.message}`;
          }
          return `${issue.path.join('.')}: ${issue.message}`;
        }).join(', ');

        res.status(400).json({ error: errorMessage });
        return;
      }

<<<<<<< HEAD
      // Handle movie not found
      if (error instanceof Error &&
          (error.message === 'Movie not found' || error.message.includes('Movie not found'))) {
=======
      // Handle movie not found - check for our custom isNotFoundError property or message
      if (
        error instanceof Error &&
        ((error as any).isNotFoundError ||
         error.message === 'Movie not found' ||
         error.message.includes('not found'))
      ) {
>>>>>>> fe91d7f3
        res.status(404).json({ error: 'Movie not found' });
        return;
      }

      // Handle TMDb API errors
      if (error instanceof Error && error.message.startsWith('TMDb API')) {
        if (error.message.includes('rate limit')) {
          res.status(429).json({ error: 'Rate limit exceeded. Please try again later.' });
          return;
        }
        if (error.message.includes('authentication')) {
          res.status(503).json({ error: 'Movie service temporarily unavailable' });
          return;
        }
        res.status(500).json({ error: 'Failed to retrieve movie details' });
        return;
      }

      console.error('Movie details error:', error);
      res.status(500).json({ error: 'Internal server error' });
    }
  }

  async getSimilarMovies(req: Request, res: Response): Promise<void> {
    try {
      // Validate movie ID parameter
      const { id } = movieIdSchema.parse(req.params);

      // Get page parameter
      const page = req.query.page ? Number(req.query.page) : 1;

      // Get similar movies using the movie service
      const similarMovies = await this.movieService.getSimilarMovies(id, page);

      res.status(200).json(similarMovies);
    } catch (error) {
      if (error instanceof z.ZodError) {
        // Format the error message for invalid ID
        const errorMessage = error.issues.map((issue) => {
          if (issue.path.includes('id')) {
            return `Invalid Movie ID format: ${issue.message}`;
          }
          return `${issue.path.join('.')}: ${issue.message}`;
        }).join(', ');

        res.status(400).json({ error: errorMessage });
        return;
      }

<<<<<<< HEAD
      // Handle movie not found
      if (error instanceof Error &&
          (error.message === 'Movie not found' || error.message.includes('Movie not found'))) {
=======
      // Handle movie not found - check for our custom isNotFoundError property or message
      if (
        error instanceof Error &&
        ((error as any).isNotFoundError ||
         error.message === 'Movie not found' ||
         error.message.includes('not found'))
      ) {
>>>>>>> fe91d7f3
        res.status(404).json({ error: 'Movie not found' });
        return;
      }

      // Handle TMDb API errors
      if (error instanceof Error && error.message.startsWith('TMDb API')) {
        if (error.message.includes('rate limit')) {
          res.status(429).json({ error: 'Rate limit exceeded. Please try again later.' });
          return;
        }
        if (error.message.includes('authentication')) {
          res.status(503).json({ error: 'Movie service temporarily unavailable' });
          return;
        }
        res.status(500).json({ error: 'Failed to retrieve similar movies' });
        return;
      }

      console.error('Similar movies error:', error);
      res.status(500).json({ error: 'Internal server error' });
    }
  }
}<|MERGE_RESOLUTION|>--- conflicted
+++ resolved
@@ -65,11 +65,6 @@
         return;
       }
 
-<<<<<<< HEAD
-      // Handle movie not found
-      if (error instanceof Error &&
-          (error.message === 'Movie not found' || error.message.includes('Movie not found'))) {
-=======
       // Handle movie not found - check for our custom isNotFoundError property or message
       if (
         error instanceof Error &&
@@ -77,7 +72,6 @@
          error.message === 'Movie not found' ||
          error.message.includes('not found'))
       ) {
->>>>>>> fe91d7f3
         res.status(404).json({ error: 'Movie not found' });
         return;
       }
@@ -127,11 +121,6 @@
         return;
       }
 
-<<<<<<< HEAD
-      // Handle movie not found
-      if (error instanceof Error &&
-          (error.message === 'Movie not found' || error.message.includes('Movie not found'))) {
-=======
       // Handle movie not found - check for our custom isNotFoundError property or message
       if (
         error instanceof Error &&
@@ -139,7 +128,6 @@
          error.message === 'Movie not found' ||
          error.message.includes('not found'))
       ) {
->>>>>>> fe91d7f3
         res.status(404).json({ error: 'Movie not found' });
         return;
       }
