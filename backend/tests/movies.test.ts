import { describe, it, expect, beforeEach, afterEach } from '@jest/globals';
import request from 'supertest';
import app from '../src/app';
import { PrismaClient } from '../generated/prisma';

const prisma = new PrismaClient();

// Clean up database before/after each test
beforeEach(async () => {
  await prisma.movie.deleteMany();
  // Note: Don't clean users here to avoid interfering with auth tests
});

afterEach(async () => {
  await prisma.movie.deleteMany();
  // Note: Don't clean users here to avoid interfering with auth tests
});

describe('Movie API Endpoints', () => {
  describe('GET /api/movies/search', () => {
    it('should search movies with query parameter and return paginated results', async () => {
      const response = await request(app)
        .get('/api/movies/search')
        .query({
          q: 'fight club',
          page: 1
        })
        .expect(200);

      expect(response.body).toBeDefined();
      expect(response.body.results).toBeDefined();
      expect(Array.isArray(response.body.results)).toBe(true);
      expect(response.body.page).toBe(1);
      expect(response.body.total_pages).toBeDefined();
      expect(response.body.total_results).toBeDefined();

      // Check movie structure if results exist
      if (response.body.results.length > 0) {
        const movie = response.body.results[0];
        expect(movie.id).toBeDefined();
        expect(movie.title).toBeDefined();
        expect(movie.overview).toBeDefined();
        expect(movie.releaseDate).toBeDefined();
        expect(movie.voteAverage).toBeDefined();
      }
    });

    it('should return 400 when query parameter is missing', async () => {
      const response = await request(app)
        .get('/api/movies/search')
        .expect(400);

      expect(response.body.error).toBeDefined();
      expect(response.body.error).toContain('q');
    });

    it('should return 400 when query parameter is empty', async () => {
      const response = await request(app)
        .get('/api/movies/search')
        .query({ q: '' })
        .expect(400);

      expect(response.body.error).toBeDefined();
      expect(response.body.error).toContain('Query parameter is required');
    });

    it('should handle pagination with page parameter', async () => {
      const response = await request(app)
        .get('/api/movies/search')
        .query({
          q: 'movie',
          page: 2
        })
        .expect(200);

      expect(response.body.page).toBe(2);
    });

    it('should default to page 1 when page parameter is not provided', async () => {
      const response = await request(app)
        .get('/api/movies/search')
        .query({ q: 'movie' })
        .expect(200);

      expect(response.body.page).toBe(1);
    });

    it('should return 400 for invalid page parameter', async () => {
      const response = await request(app)
        .get('/api/movies/search')
        .query({
          q: 'movie',
          page: 'invalid'
        })
        .expect(400);

      expect(response.body.error).toBeDefined();
      expect(response.body.error).toContain('page');
    });

    it('should handle TMDb API errors gracefully', async () => {
      // This test will simulate network/API errors
      const response = await request(app)
        .get('/api/movies/search')
        .query({
          q: 'test-query-that-might-fail',
          page: 1
        });

      // Should either return 200 with results or handle errors gracefully
      if (response.status !== 200) {
        expect([500, 503, 429]).toContain(response.status); // Common API error codes
        expect(response.body.error).toBeDefined();
      }
    });

    it('should return consistent response format for empty results', async () => {
      const response = await request(app)
        .get('/api/movies/search')
        .query({
          q: 'xyznonexistentmovie123456789',
          page: 1
        })
        .expect(200);

      expect(response.body.results).toEqual([]);
      expect(response.body.page).toBe(1);
      expect(response.body.total_pages).toBeDefined();
      expect(response.body.total_results).toBe(0);
    });
  });

<<<<<<< HEAD
  describe('GET /api/movies/:id', () => {
    it('should return movie details for valid ID', async () => {
      // Use Fight Club as a test movie (TMDb ID: 550)
      const movieId = 550;
=======
  // 🔴 RED PHASE: Movie Details Endpoint Tests
  describe('GET /api/movies/:id', () => {
    it('should return movie details for valid ID', async () => {
      const movieId = 550; // Fight Club (TMDb ID)
>>>>>>> fe91d7f3

      const response = await request(app)
        .get(`/api/movies/${movieId}`)
        .expect(200);

      expect(response.body).toBeDefined();
      expect(response.body.id).toBe(movieId);
      expect(response.body.title).toBeDefined();
      expect(response.body.overview).toBeDefined();
      expect(response.body.releaseDate).toBeDefined();
<<<<<<< HEAD
      expect(response.body.voteAverage).toBeDefined();

      // Check for additional fields that should be in movie details
      expect(response.body.genres).toBeDefined();
      expect(Array.isArray(response.body.genres)).toBe(true);
      expect(response.body.runtime).toBeDefined();
      expect(typeof response.body.runtime).toBe('number');
    });

    it('should return 400 for invalid movie ID format', async () => {
      const response = await request(app)
        .get('/api/movies/invalid-id')
        .expect(400);

      expect(response.body.error).toBeDefined();
      expect(response.body.error).toContain('id');
    });

    it('should return 404 for non-existent movie', async () => {
      // Use a very large ID that is unlikely to exist
      const nonExistentId = 9999999;
=======
      expect(response.body.posterPath).toBeDefined();
      expect(response.body.voteAverage).toBeDefined();

      // Extended movie details fields
      expect(response.body.genres).toBeDefined();
      expect(Array.isArray(response.body.genres)).toBe(true);
      expect(response.body.runtime).toBeDefined();
      expect(response.body.tagline).toBeDefined();
      expect(response.body.budget).toBeDefined();
      expect(response.body.revenue).toBeDefined();
      expect(response.body.productionCompanies).toBeDefined();
      expect(Array.isArray(response.body.productionCompanies)).toBe(true);
    });

    it('should return 404 for non-existent movie', async () => {
      const nonExistentId = 9999999; // Assuming this ID doesn't exist
>>>>>>> fe91d7f3

      const response = await request(app)
        .get(`/api/movies/${nonExistentId}`)
        .expect(404);

      expect(response.body.error).toBeDefined();
      expect(response.body.error).toContain('Movie not found');
    });

<<<<<<< HEAD
    it('should handle TMDb API errors gracefully', async () => {
      // This test will check error handling
      const response = await request(app)
        .get('/api/movies/1');

      // Should either return 200 with results or handle errors gracefully
      if (response.status !== 200) {
        expect([500, 503, 429, 404]).toContain(response.status);
=======
    it('should return 400 for invalid ID format', async () => {
      const response = await request(app)
        .get('/api/movies/invalid-id')
        .expect(400);

      expect(response.body.error).toBeDefined();
      expect(response.body.error).toContain('ID');
    });

    it('should handle TMDb API errors gracefully', async () => {
      // Use a random ID that might trigger an API error
      const response = await request(app)
        .get('/api/movies/123456');

      // Should either return 200 with results or handle errors with proper status codes
      if (response.status !== 200) {
        expect([404, 500, 503, 429]).toContain(response.status);
>>>>>>> fe91d7f3
        expect(response.body.error).toBeDefined();
      }
    });
  });

<<<<<<< HEAD
  describe('GET /api/movies/:id/similar', () => {
    it('should return similar movies for valid ID', async () => {
      // Use Fight Club as a test movie (TMDb ID: 550)
      const movieId = 550;
=======
  // 🔴 RED PHASE: Similar Movies Endpoint Tests
  describe('GET /api/movies/:id/similar', () => {
    it('should return similar movies for valid movie ID', async () => {
      const movieId = 550; // Fight Club
>>>>>>> fe91d7f3

      const response = await request(app)
        .get(`/api/movies/${movieId}/similar`)
        .expect(200);

      expect(response.body).toBeDefined();
      expect(response.body.results).toBeDefined();
      expect(Array.isArray(response.body.results)).toBe(true);
      expect(response.body.page).toBe(1);
      expect(response.body.total_pages).toBeDefined();
      expect(response.body.total_results).toBeDefined();

<<<<<<< HEAD
      // Check movie structure if results exist
=======
      // If there are results, check their structure
>>>>>>> fe91d7f3
      if (response.body.results.length > 0) {
        const movie = response.body.results[0];
        expect(movie.id).toBeDefined();
        expect(movie.title).toBeDefined();
        expect(movie.overview).toBeDefined();
        expect(movie.releaseDate).toBeDefined();
        expect(movie.voteAverage).toBeDefined();
      }
    });

<<<<<<< HEAD
    it('should handle pagination with page parameter', async () => {
      const movieId = 550; // Fight Club
=======
    it('should return 404 when reference movie does not exist', async () => {
      const nonExistentId = 9999999;

      const response = await request(app)
        .get(`/api/movies/${nonExistentId}/similar`)
        .expect(404);

      expect(response.body.error).toBeDefined();
      expect(response.body.error).toContain('Movie not found');
    });

    it('should handle pagination with page parameter', async () => {
      const movieId = 550;
>>>>>>> fe91d7f3

      const response = await request(app)
        .get(`/api/movies/${movieId}/similar`)
        .query({ page: 2 })
        .expect(200);

      expect(response.body.page).toBe(2);
    });

<<<<<<< HEAD
    it('should return 400 for invalid movie ID format', async () => {
=======
    it('should return 400 for invalid ID format', async () => {
>>>>>>> fe91d7f3
      const response = await request(app)
        .get('/api/movies/invalid-id/similar')
        .expect(400);

      expect(response.body.error).toBeDefined();
<<<<<<< HEAD
      expect(response.body.error).toContain('id');
    });

    it('should return 404 for non-existent movie', async () => {
      // Use a very large ID that is unlikely to exist
      const nonExistentId = 9999999;

      const response = await request(app)
        .get(`/api/movies/${nonExistentId}/similar`)
        .expect(404);

      expect(response.body.error).toBeDefined();
      expect(response.body.error).toContain('Movie not found');
    });

    it('should handle TMDb API errors gracefully', async () => {
      // This test will check error handling
      const response = await request(app)
        .get('/api/movies/1/similar');

      // Should either return 200 with results or handle errors gracefully
      if (response.status !== 200) {
        expect([500, 503, 429, 404]).toContain(response.status);
        expect(response.body.error).toBeDefined();
      }
    });

    it('should return consistent response format for empty results', async () => {
      // This might not actually return empty results, but we're testing the format
      const response = await request(app)
        .get('/api/movies/550/similar')
        .expect(200);

      expect(response.body.results).toBeDefined();
      expect(Array.isArray(response.body.results)).toBe(true);
      expect(response.body.page).toBeDefined();
      expect(response.body.total_pages).toBeDefined();
      expect(response.body.total_results).toBeDefined();
    });
=======
      expect(response.body.error).toContain('ID');
    });

    it('should handle TMDb API errors gracefully', async () => {
      const response = await request(app)
        .get('/api/movies/123456/similar');

      // Should either return 200 with results or handle errors properly
      if (response.status !== 200) {
        expect([404, 500, 503, 429]).toContain(response.status);
        expect(response.body.error).toBeDefined();
      }
    });
>>>>>>> fe91d7f3
  });
});<|MERGE_RESOLUTION|>--- conflicted
+++ resolved
@@ -130,17 +130,10 @@
     });
   });
 
-<<<<<<< HEAD
-  describe('GET /api/movies/:id', () => {
-    it('should return movie details for valid ID', async () => {
-      // Use Fight Club as a test movie (TMDb ID: 550)
-      const movieId = 550;
-=======
   // 🔴 RED PHASE: Movie Details Endpoint Tests
   describe('GET /api/movies/:id', () => {
     it('should return movie details for valid ID', async () => {
       const movieId = 550; // Fight Club (TMDb ID)
->>>>>>> fe91d7f3
 
       const response = await request(app)
         .get(`/api/movies/${movieId}`)
@@ -151,29 +144,6 @@
       expect(response.body.title).toBeDefined();
       expect(response.body.overview).toBeDefined();
       expect(response.body.releaseDate).toBeDefined();
-<<<<<<< HEAD
-      expect(response.body.voteAverage).toBeDefined();
-
-      // Check for additional fields that should be in movie details
-      expect(response.body.genres).toBeDefined();
-      expect(Array.isArray(response.body.genres)).toBe(true);
-      expect(response.body.runtime).toBeDefined();
-      expect(typeof response.body.runtime).toBe('number');
-    });
-
-    it('should return 400 for invalid movie ID format', async () => {
-      const response = await request(app)
-        .get('/api/movies/invalid-id')
-        .expect(400);
-
-      expect(response.body.error).toBeDefined();
-      expect(response.body.error).toContain('id');
-    });
-
-    it('should return 404 for non-existent movie', async () => {
-      // Use a very large ID that is unlikely to exist
-      const nonExistentId = 9999999;
-=======
       expect(response.body.posterPath).toBeDefined();
       expect(response.body.voteAverage).toBeDefined();
 
@@ -190,7 +160,6 @@
 
     it('should return 404 for non-existent movie', async () => {
       const nonExistentId = 9999999; // Assuming this ID doesn't exist
->>>>>>> fe91d7f3
 
       const response = await request(app)
         .get(`/api/movies/${nonExistentId}`)
@@ -200,16 +169,6 @@
       expect(response.body.error).toContain('Movie not found');
     });
 
-<<<<<<< HEAD
-    it('should handle TMDb API errors gracefully', async () => {
-      // This test will check error handling
-      const response = await request(app)
-        .get('/api/movies/1');
-
-      // Should either return 200 with results or handle errors gracefully
-      if (response.status !== 200) {
-        expect([500, 503, 429, 404]).toContain(response.status);
-=======
     it('should return 400 for invalid ID format', async () => {
       const response = await request(app)
         .get('/api/movies/invalid-id')
@@ -227,23 +186,15 @@
       // Should either return 200 with results or handle errors with proper status codes
       if (response.status !== 200) {
         expect([404, 500, 503, 429]).toContain(response.status);
->>>>>>> fe91d7f3
         expect(response.body.error).toBeDefined();
       }
     });
   });
 
-<<<<<<< HEAD
-  describe('GET /api/movies/:id/similar', () => {
-    it('should return similar movies for valid ID', async () => {
-      // Use Fight Club as a test movie (TMDb ID: 550)
-      const movieId = 550;
-=======
   // 🔴 RED PHASE: Similar Movies Endpoint Tests
   describe('GET /api/movies/:id/similar', () => {
     it('should return similar movies for valid movie ID', async () => {
       const movieId = 550; // Fight Club
->>>>>>> fe91d7f3
 
       const response = await request(app)
         .get(`/api/movies/${movieId}/similar`)
@@ -256,11 +207,7 @@
       expect(response.body.total_pages).toBeDefined();
       expect(response.body.total_results).toBeDefined();
 
-<<<<<<< HEAD
-      // Check movie structure if results exist
-=======
       // If there are results, check their structure
->>>>>>> fe91d7f3
       if (response.body.results.length > 0) {
         const movie = response.body.results[0];
         expect(movie.id).toBeDefined();
@@ -271,10 +218,6 @@
       }
     });
 
-<<<<<<< HEAD
-    it('should handle pagination with page parameter', async () => {
-      const movieId = 550; // Fight Club
-=======
     it('should return 404 when reference movie does not exist', async () => {
       const nonExistentId = 9999999;
 
@@ -288,7 +231,6 @@
 
     it('should handle pagination with page parameter', async () => {
       const movieId = 550;
->>>>>>> fe91d7f3
 
       const response = await request(app)
         .get(`/api/movies/${movieId}/similar`)
@@ -298,57 +240,12 @@
       expect(response.body.page).toBe(2);
     });
 
-<<<<<<< HEAD
-    it('should return 400 for invalid movie ID format', async () => {
-=======
     it('should return 400 for invalid ID format', async () => {
->>>>>>> fe91d7f3
       const response = await request(app)
         .get('/api/movies/invalid-id/similar')
         .expect(400);
 
       expect(response.body.error).toBeDefined();
-<<<<<<< HEAD
-      expect(response.body.error).toContain('id');
-    });
-
-    it('should return 404 for non-existent movie', async () => {
-      // Use a very large ID that is unlikely to exist
-      const nonExistentId = 9999999;
-
-      const response = await request(app)
-        .get(`/api/movies/${nonExistentId}/similar`)
-        .expect(404);
-
-      expect(response.body.error).toBeDefined();
-      expect(response.body.error).toContain('Movie not found');
-    });
-
-    it('should handle TMDb API errors gracefully', async () => {
-      // This test will check error handling
-      const response = await request(app)
-        .get('/api/movies/1/similar');
-
-      // Should either return 200 with results or handle errors gracefully
-      if (response.status !== 200) {
-        expect([500, 503, 429, 404]).toContain(response.status);
-        expect(response.body.error).toBeDefined();
-      }
-    });
-
-    it('should return consistent response format for empty results', async () => {
-      // This might not actually return empty results, but we're testing the format
-      const response = await request(app)
-        .get('/api/movies/550/similar')
-        .expect(200);
-
-      expect(response.body.results).toBeDefined();
-      expect(Array.isArray(response.body.results)).toBe(true);
-      expect(response.body.page).toBeDefined();
-      expect(response.body.total_pages).toBeDefined();
-      expect(response.body.total_results).toBeDefined();
-    });
-=======
       expect(response.body.error).toContain('ID');
     });
 
@@ -362,6 +259,5 @@
         expect(response.body.error).toBeDefined();
       }
     });
->>>>>>> fe91d7f3
   });
 });